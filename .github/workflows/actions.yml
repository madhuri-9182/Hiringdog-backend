--- conflicted
+++ resolved
@@ -1,19 +1,8 @@
-<<<<<<< HEAD
 name: Auto Deploy to MIG (Image-test-based)
 
 on:
   push:
     branches: ['feature-1']
-=======
-name: Auto Deploy to MIG (Image-Based)
-on:
-  push:
-    branches: [main]
-env:
-  PROJECT_ID: dynamic-now-438707-c1
-  MIG_NAME: hiringdog-mig
-  ZONE: asia-south1-b
->>>>>>> c5297862
 
 jobs:
   gce-image-deploy:
@@ -25,12 +14,8 @@
     # 1. Checkout repo
     - name: Checkout code
       uses: actions/checkout@v4
-<<<<<<< HEAD
 
     # 2. Auth to GCP with WIF
-=======
-      
->>>>>>> c5297862
     - name: Authenticate to Google Cloud
       id: auth
       uses: google-github-actions/auth@v2
@@ -38,17 +23,12 @@
         token_format: 'access_token'
         workload_identity_provider: 'projects/568722140219/locations/global/workloadIdentityPools/github-pool/providers/github'
         service_account: 'github-actions@dynamic-now-438707-c1.iam.gserviceaccount.com'
-<<<<<<< HEAD
 
     # 3. Set up gcloud CLI
-=======
-        
->>>>>>> c5297862
     - name: Set up gcloud CLI
       uses: google-github-actions/setup-gcloud@v2
       with:
         project_id: dynamic-now-438707-c1
-<<<<<<< HEAD
 
     # 4. (Optional) Build & Push Docker Image
     #    Only needed if you still want Docker artifacts (not for VM baked image).
@@ -94,166 +74,4 @@
           --version=template=$TEMPLATE_NAME \
           --zone=${{ secrets.ZONE }} \
           --max-surge=1 \
-          --max-unavailable=0
-=======
-        
-    - name: Setup Packer
-      uses: hashicorp/setup-packer@main
-      
-    - name: Create deployment archive
-      run: |
-        # Create tar archive with all your code
-        set +e
-        tar -czf app.tar.gz \
-          --exclude='.git*' \
-          --exclude='node_modules' \
-          --exclude='__pycache__' \
-          --exclude='*.pyc' \
-          --exclude='.env*' \
-          --exclude='*.log' \
-          --exclude='venv' \
-          --exclude='app.tar.gz' \
-          .
-        
-        if [ -f app.tar.gz ] && [ -s app.tar.gz ]; then
-          echo "✅ Archive created successfully"
-          ls -lh app.tar.gz
-          set -e
-        else
-          echo "❌ Failed to create archive"
-          exit 1
-        fi
-      
-    - name: Build Custom Image
-      run: |
-        SHORT_SHA=$(echo ${{ github.sha }} | cut -c1-8)
-        IMAGE_NAME="hiringdog-$(date +%y%m%d%H%M%S)-${SHORT_SHA}"
-        
-        echo "Building image: $IMAGE_NAME"
-        packer init .
-        packer build \
-          -var "project_id=$PROJECT_ID" \
-          -var "image_name=$IMAGE_NAME" \
-          -var "app_version=${{ github.sha }}" \
-          packer-template.pkr.hcl
-        echo "IMAGE_NAME=$IMAGE_NAME" >> $GITHUB_ENV
-        
-    - name: Create new Instance Template
-      run: |
-        TEMPLATE_NAME=hiringdog-template-$(date +%y%m%d%H%M%S)
-        gcloud compute instance-templates create $TEMPLATE_NAME \
-          --machine-type=e2-medium \
-          --image=$IMAGE_NAME \
-          --image-project=$PROJECT_ID \
-          --tags=http-server,https-server \
-          --boot-disk-size=20GB \
-          --boot-disk-type=pd-balanced \
-          --network-interface=network-tier=PREMIUM,subnet=projects/$PROJECT_ID/regions/asia-south1/subnetworks/default \
-          --service-account=default \
-          --scopes=https://www.googleapis.com/auth/devstorage.read_only,https://www.googleapis.com/auth/logging.write,https://www.googleapis.com/auth/monitoring.write,https://www.googleapis.com/auth/servicecontrol,https://www.googleapis.com/auth/service.management.readonly,https://www.googleapis.com/auth/trace.append \
-          --metadata=startup-script='#!/bin/bash
-            systemctl start hiringdog
-            systemctl start nginx
-            sleep 15
-            curl -f http://localhost/health || exit 1
-          '
-        echo "TEMPLATE_NAME=$TEMPLATE_NAME" >> $GITHUB_ENV
-
-    - name: Check if MIG exists and create if needed
-      run: |
-        # Check if MIG exists
-        if ! gcloud compute instance-groups managed describe $MIG_NAME --zone=$ZONE --quiet >/dev/null 2>&1; then
-          echo "MIG $MIG_NAME does not exist. Creating it..."
-          
-          # Create the MIG (NO HEALTH CHECK)
-          gcloud compute instance-groups managed create $MIG_NAME \
-            --base-instance-name=hiringdog \
-            --size=1 \
-            --template=$TEMPLATE_NAME \
-            --zone=$ZONE
-          
-          # Configure auto-scaling
-          gcloud compute instance-groups managed set-autoscaling $MIG_NAME \
-            --zone=$ZONE \
-            --max-num-replicas=3 \
-            --min-num-replicas=1 \
-            --target-cpu-utilization=0.60
-          
-          echo "MIG created successfully!"
-        else
-          echo "MIG $MIG_NAME already exists. Proceeding with update..."
-        fi
-        
-    - name: Update MIG with new template
-      run: |
-        gcloud compute instance-groups managed set-instance-template $MIG_NAME \
-          --template=$TEMPLATE_NAME \
-          --zone=$ZONE
-          
-    - name: Rolling Update MIG
-      run: |
-        gcloud compute instance-groups managed rolling-action start-update $MIG_NAME \
-          --version=template=$TEMPLATE_NAME \
-          --zone=$ZONE \
-          --max-surge=1 \
-          --max-unavailable=0
-          
-    - name: Wait for Rollout
-      run: |
-        gcloud compute instance-groups managed wait-until $MIG_NAME \
-          --version-target-reached \
-          --zone=$ZONE \
-          --timeout=900
-          
-    - name: Verify Deployment
-      run: |
-        echo "=== MIG Instance Status ==="
-        gcloud compute instance-groups managed list-instances $MIG_NAME \
-          --zone=$ZONE \
-          --format="table(name,status,instanceStatus)"
-          
-        echo "=== Getting instance external IP ==="
-        INSTANCE_NAME=$(gcloud compute instance-groups managed list-instances $MIG_NAME \
-          --zone=$ZONE \
-          --format="value(name)" | head -n1)
-        
-        echo "Found instance: $INSTANCE_NAME"
-        
-        if [ ! -z "$INSTANCE_NAME" ]; then
-          EXTERNAL_IP=$(gcloud compute instances describe $INSTANCE_NAME \
-            --zone=$ZONE \
-            --format="value(networkInterfaces[0].accessConfigs[0].natIP)")
-          echo "Instance: $INSTANCE_NAME"
-          echo "External IP: $EXTERNAL_IP"
-          
-          # Test the health endpoint
-          if [ ! -z "$EXTERNAL_IP" ]; then
-            echo "Testing health endpoint..."
-            curl -f "http://$EXTERNAL_IP/health" || echo "Health check failed"
-          else
-            echo "No external IP found - instance might not have finished starting"
-          fi
-        else
-          echo "No instances found in MIG"
-        fi
-          
-    - name: Cleanup Old Images
-      run: |
-        echo "Cleaning up old images (keeping 5 most recent)..."
-        gcloud compute images list \
-          --filter="family=hiringdog-app" \
-          --format="value(name)" \
-          --sort-by="~creationTimestamp" \
-          | tail -n +6 \
-          | xargs -r -I {} gcloud compute images delete {} --quiet || echo "No old images to cleanup"
-          
-    - name: Cleanup Old Templates
-      run: |
-        echo "Cleaning up old instance templates (keeping 5 most recent)..."
-        gcloud compute instance-templates list \
-          --filter="name~hiringdog-template-*" \
-          --format="value(name)" \
-          --sort-by="~creationTimestamp" \
-          | tail -n +6 \
-          | xargs -r -I {} gcloud compute instance-templates delete {} --quiet || echo "No old templates to cleanup"
->>>>>>> c5297862
+          --max-unavailable=0